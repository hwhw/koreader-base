# you can probably leave these settings alone:

LUADIR=lua
MUPDFDIR=mupdf
MUPDFTARGET=build/debug
MUPDFLIBDIR=$(MUPDFDIR)/$(MUPDFTARGET)
DJVUDIR=djvulibre
KPVCRLIGDIR=kpvcrlib
CRENGINEDIR=$(KPVCRLIGDIR)/crengine

FREETYPEDIR=$(MUPDFDIR)/thirdparty/freetype-2.4.8
LFSDIR=luafilesystem

# must point to directory with *.ttf fonts for crengine
TTF_FONTS_DIR=/usr/share/fonts/truetype/freefont/

# set this to your ARM cross compiler:

CC:=arm-unknown-linux-gnueabi-gcc
CXX:=arm-unknown-linux-gnueabi-g++
HOST:=arm-unknown-linux-gnueabi
ifdef SBOX_UNAME_MACHINE
	CC:=gcc
	CXX:=g++
endif
HOSTCC:=gcc
HOSTCXX:=g++

CFLAGS:=-O3
ARM_CFLAGS:=-march=armv6
# use this for debugging:
#CFLAGS:=-O0 -g

# you can configure an emulation for the (eink) framebuffer here.
# the application won't use the framebuffer (and the special e-ink ioctls)
# in that case.

ifdef EMULATE_READER
	CC:=$(HOSTCC) -g
	CXX:=$(HOSTCXX)
	EMULATE_READER_W?=824
	EMULATE_READER_H?=1200
	EMU_CFLAGS?=$(shell sdl-config --cflags)
	EMU_CFLAGS+= -DEMULATE_READER \
		     -DEMULATE_READER_W=$(EMULATE_READER_W) \
		     -DEMULATE_READER_H=$(EMULATE_READER_H)
	EMU_LDFLAGS?=$(shell sdl-config --libs)
else
	CFLAGS+= $(ARM_CFLAGS)
endif

# standard includes
KPDFREADER_CFLAGS=$(CFLAGS) -I$(LUADIR)/src -I$(MUPDFDIR)/

# enable tracing output:

#KPDFREADER_CFLAGS+= -DMUPDF_TRACE

# for now, all dependencies except for the libc are compiled into the final binary:

MUPDFLIBS := $(MUPDFLIBDIR)/libfitz.a
DJVULIBS := $(DJVUDIR)/build/libdjvu/.libs/libdjvulibre.a
CRENGINELIBS := $(CRENGINEDIR)/crengine/libcrengine.a \
			$(CRENGINEDIR)/thirdparty/chmlib/libchmlib.a \
			$(CRENGINEDIR)/thirdparty/libpng/libpng.a \
			$(CRENGINEDIR)/thirdparty/antiword/libantiword.a
THIRDPARTYLIBS := $(MUPDFLIBDIR)/libfreetype.a \
			$(MUPDFLIBDIR)/libopenjpeg.a \
			$(MUPDFLIBDIR)/libjbig2dec.a \
			$(MUPDFLIBDIR)/libjpeg.a \
			$(MUPDFLIBDIR)/libz.a

#@TODO patch crengine to use the latest libjpeg  04.04 2012 (houqp)
			#$(MUPDFLIBDIR)/libjpeg.a 
			#$(CRENGINEDIR)/thirdparty/libjpeg/libjpeg.a

LUALIB := $(LUADIR)/src/liblua.a

<<<<<<< HEAD
kpdfview: kpdfview.o einkfb.o pdf.o blitbuffer.o drawcontext.o input.o util.o ft.o lfs.o $(MUPDFLIBS) $(THIRDPARTYLIBS) $(LUALIB) djvu.o $(DJVULIBS) cre.o $(CRENGINELIBS)
	$(CC) -lm -ldl -lpthread $(EMU_LDFLAGS) -lstdc++  \
=======
all:kpdfview slider_watcher

kpdfview: kpdfview.o einkfb.o pdf.o blitbuffer.o drawcontext.o input.o util.o ft.o lfs.o $(MUPDFLIBS) $(THIRDPARTYLIBS) $(LUALIB) $(DJVULIBS) djvu.o
	$(CC) -lm -ldl -lpthread $(EMU_LDFLAGS) -lstdc++ \
>>>>>>> 93a46bd7
		kpdfview.o \
		einkfb.o \
		pdf.o \
		blitbuffer.o \
		drawcontext.o \
		input.o \
		util.o \
		ft.o \
		lfs.o \
		$(MUPDFLIBS) \
		$(THIRDPARTYLIBS) \
		$(LUALIB) \
		djvu.o \
		$(DJVULIBS) \
		cre.o \
		$(CRENGINELIBS) \
		-o kpdfview

einkfb.o input.o: %.o: %.c
	$(CC) -c $(KPDFREADER_CFLAGS) $(EMU_CFLAGS) $< -o $@

slider_watcher: slider_watcher.c
	$(CC) $(CFLAGS) $< -o $@

ft.o: %.o: %.c
	$(CC) -c $(KPDFREADER_CFLAGS) -I$(FREETYPEDIR)/include $< -o $@

kpdfview.o pdf.o blitbuffer.o util.o drawcontext.o: %.o: %.c
	$(CC) -c $(KPDFREADER_CFLAGS) -I$(LFSDIR)/src $< -o $@

djvu.o: %.o: %.c
	$(CC) -c $(KPDFREADER_CFLAGS) -I$(DJVUDIR)/ $< -o $@

cre.o: %.o: %.cpp
	$(CC) -c -I$(CRENGINEDIR)/crengine/include/ -Ilua/src $< -o $@ -lstdc++

lfs.o: $(LFSDIR)/src/lfs.c
	$(CC) -c $(CFLAGS) -I$(LUADIR)/src -I$(LFSDIR)/src $(LFSDIR)/src/lfs.c -o $@

fetchthirdparty:
	-rm -Rf lua lua-5.1.4
	-rm -Rf mupdf/thirdparty
	git submodule init
	git submodule update
	ln -sf kpvcrlib/crengine/cr3gui/data data
	test -d fonts || ln -sf $(TTF_FONTS_DIR) fonts
	test -f mupdf-thirdparty.zip || wget http://www.mupdf.com/download/mupdf-thirdparty.zip
	unzip mupdf-thirdparty.zip -d mupdf
	cd mupdf/thirdparty/jpeg-*/ && \
		patch -N -p0 < ../../../kpvcrlib/jpeg_compress_struct_size.patch &&\
		patch -N -p0 < ../../../kpvcrlib/jpeg_decompress_struct_size.patch
	test -f lua-5.1.4.tar.gz || wget http://www.lua.org/ftp/lua-5.1.4.tar.gz
	tar xvzf lua-5.1.4.tar.gz && ln -s lua-5.1.4 lua

clean:
	-rm -f *.o kpdfview slider_watcher

cleanthirdparty:
	make -C $(LUADIR) clean
	make -C $(MUPDFDIR) clean
	make -C $(CRENGINEDIR)/thirdparty/antiword clean
	make -C $(CRENGINEDIR)/thirdparty/chmlib clean
	make -C $(CRENGINEDIR)/thirdparty/libpng clean
	make -C $(CRENGINEDIR)/crengine clean
	make -C $(KPVCRLIGDIR) clean
	-rm -rf $(DJVUDIR)/build
	-rm -f $(MUPDFDIR)/fontdump.host
	-rm -f $(MUPDFDIR)/cmapdump.host

$(MUPDFDIR)/fontdump.host:
	make -C mupdf CC="$(HOSTCC)" $(MUPDFTARGET)/fontdump
	cp -a $(MUPDFLIBDIR)/fontdump $(MUPDFDIR)/fontdump.host
	make -C mupdf clean

$(MUPDFDIR)/cmapdump.host:
	make -C mupdf CC="$(HOSTCC)" $(MUPDFTARGET)/cmapdump
	cp -a $(MUPDFLIBDIR)/cmapdump $(MUPDFDIR)/cmapdump.host
	make -C mupdf clean

$(MUPDFLIBS) $(THIRDPARTYLIBS): $(MUPDFDIR)/cmapdump.host $(MUPDFDIR)/fontdump.host
	# build only thirdparty libs, libfitz and pdf utils, which will care for libmupdf.a being built
	CFLAGS="$(CFLAGS)" make -C mupdf CC="$(CC)" CMAPDUMP=cmapdump.host FONTDUMP=fontdump.host MUPDF= XPS_APPS=

$(DJVULIBS):
	-mkdir $(DJVUDIR)/build
ifdef EMULATE_READER
	cd $(DJVUDIR)/build && ../configure --disable-desktopfiles --disable-shared --enable-static
else
	cd $(DJVUDIR)/build && ../configure --disable-desktopfiles --disable-shared --enable-static --host=$(HOST)
endif
	make -C $(DJVUDIR)/build

$(CRENGINELIBS):
	cd $(KPVCRLIGDIR) && rm -rf CMakeCache.txt CMakeFiles && \
		CFLAGS="$(CFLAGS)" CC="$(CC)" CXX="$(CXX)" cmake . && \
		make

$(LUALIB):
	make -C lua/src CC="$(CC)" CFLAGS="$(CFLAGS)" MYCFLAGS=-DLUA_USE_LINUX MYLIBS="-Wl,-E" liblua.a

thirdparty: $(MUPDFLIBS) $(THIRDPARTYLIBS) $(LUALIB) $(DJVULIBS) $(CRENGINELIBS)

INSTALL_DIR=kindlepdfviewer

install:
	# install to kindle using USB networking
	scp kpdfview *.lua root@192.168.2.2:/mnt/us/$(INSTALL_DIR)/
	scp launchpad/* root@192.168.2.2:/mnt/us/launchpad/

VERSION?=$(shell git rev-parse --short HEAD)
customupdate: kpdfview
	# ensure that build binary is for ARM
	file kpdfview | grep ARM || exit 1
	mkdir $(INSTALL_DIR)
<<<<<<< HEAD
	cp -p README.TXT COPYING kpdfview *.lua $(INSTALL_DIR)
	cp -rpL data $(INSTALL_DIR)
	cp -rp fonts $(INSTALL_DIR)
=======
	cp -p README.TXT COPYING kpdfview slider_watcher *.lua $(INSTALL_DIR)
>>>>>>> 93a46bd7
	zip -r kindlepdfviewer-$(VERSION).zip $(INSTALL_DIR) launchpad/
	rm -Rf $(INSTALL_DIR)
	@echo "copy kindlepdfviewer-$(VERSION).zip to /mnt/us/customupdates and install with shift+shift+I"<|MERGE_RESOLUTION|>--- conflicted
+++ resolved
@@ -76,15 +76,10 @@
 
 LUALIB := $(LUADIR)/src/liblua.a
 
-<<<<<<< HEAD
+all:kpdfview slider_watcher
+
 kpdfview: kpdfview.o einkfb.o pdf.o blitbuffer.o drawcontext.o input.o util.o ft.o lfs.o $(MUPDFLIBS) $(THIRDPARTYLIBS) $(LUALIB) djvu.o $(DJVULIBS) cre.o $(CRENGINELIBS)
-	$(CC) -lm -ldl -lpthread $(EMU_LDFLAGS) -lstdc++  \
-=======
-all:kpdfview slider_watcher
-
-kpdfview: kpdfview.o einkfb.o pdf.o blitbuffer.o drawcontext.o input.o util.o ft.o lfs.o $(MUPDFLIBS) $(THIRDPARTYLIBS) $(LUALIB) $(DJVULIBS) djvu.o
 	$(CC) -lm -ldl -lpthread $(EMU_LDFLAGS) -lstdc++ \
->>>>>>> 93a46bd7
 		kpdfview.o \
 		einkfb.o \
 		pdf.o \
@@ -199,13 +194,9 @@
 	# ensure that build binary is for ARM
 	file kpdfview | grep ARM || exit 1
 	mkdir $(INSTALL_DIR)
-<<<<<<< HEAD
-	cp -p README.TXT COPYING kpdfview *.lua $(INSTALL_DIR)
+	cp -p README.TXT COPYING kpdfview slider_watcher *.lua $(INSTALL_DIR)
 	cp -rpL data $(INSTALL_DIR)
 	cp -rp fonts $(INSTALL_DIR)
-=======
-	cp -p README.TXT COPYING kpdfview slider_watcher *.lua $(INSTALL_DIR)
->>>>>>> 93a46bd7
 	zip -r kindlepdfviewer-$(VERSION).zip $(INSTALL_DIR) launchpad/
 	rm -Rf $(INSTALL_DIR)
 	@echo "copy kindlepdfviewer-$(VERSION).zip to /mnt/us/customupdates and install with shift+shift+I"