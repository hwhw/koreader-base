require "rendertext"
require "keys"
require "graphics"
require "font"
require "inputbox"
require "selectmenu"
require "commands"

HelpPage = {
	-- state buffer
	commands = nil,
	items = 0,
	page = 1,

	-- font for displaying keys
	fsize = 20,
	face = Font:getFace("hpkfont", 20),

	-- font for displaying help messages
	hfsize = 20,
	hface = Font:getFace("hfont", 20),

	-- font for paging display
	ffsize = 15,
	fface = Font:getFace("pgfont", 15)
}

-- Other Class vars:

<<<<<<< HEAD
-- font for displaying help messages
HelpPage.sFace, HelpPage.sHash = Font:getFaceAndHash(20, "sans")
-- font for displaying keys
HelpPage.mFace, HelpPage.mHash = Font:getFaceAndHash(20, "sans")
-- font for paging display
HelpPage.fFace, HelpPage.fHash = Font:getFaceAndHash(15, "sans")

function HelpPage:show(ypos,height,commands)
=======

function HelpPage:show(ypos, height, commands)
>>>>>>> 29da5e97
	self.commands = {}
	self.items = 0
	local keys = {}
	for k,v in pairs(commands.map) do
		local key = v.keygroup or v.keydef:display()
		--print("order: "..v.order.." command: "..tostring(v.keydef).." - keygroup:"..(v.keygroup or "nil").." -keys[key]:"..(keys[key] or "nil"))
		if keys[key] == nil then
			keys[key] = 1
			table.insert(self.commands,{shortcut=key,help=v.help,order=v.order})
			self.items = self.items + 1
		end
	end
	table.sort(self.commands,function(w1,w2) return w1.order<w2.order end)

	local mFaceHeight, mFaceAscender = self.mFace:getHeightAndAscender();
	local fFaceHeight, fFaceAscender = self.fFace:getHeightAndAscender();
	--print(mFaceHeight.."-"..mFaceAscender)
	--print(fFaceHeight.."-"..fFaceAscender)
	mFaceHeight = math.ceil(mFaceHeight)
	mFaceAscender = math.ceil(mFaceAscender)
	fFaceHeight = math.ceil(fFaceHeight)
	fFaceAscender = math.ceil(fFaceAscender)
	local spacing = mFaceHeight + 5

	local perpage = math.floor( (height - ypos - 1 * (fFaceHeight + 5)) / spacing )
	local pagedirty = true

	while true do
		if pagedirty then
			fb.bb:paintRect(0, ypos, fb.bb:getWidth(), height, 0)
			local c
			local max_x = 0
			for c = 1, perpage do
				local x = 5
				local i = (self.page - 1) * perpage + c
				if i <= self.items then
<<<<<<< HEAD
					local key = self.commands[i].shortcut
					for _k,aMod in pairs(MOD_TABLE) do
						local modStart, modEnd = key:find(aMod.v)
						print("key:"..key.." v:"..aMod.v.." d:"..aMod.d.." modstart:"..(modStart or "nil"))
						if(modStart ~= nil) then
							key = key:sub(1,modStart-1)..key:sub(modEnd+1)
							local box = sizeUtf8Text( x, fb.bb:getWidth(), self.mFace, self.mHash, aMod.d, true)
							fb.bb:paintRect(x, ypos + spacing*c - box.y_top, box.x, box.y_top + box.y_bottom, 4);
							local pen_x = renderUtf8Text(fb.bb, x, ypos + spacing*c, self.mFace, self.mHash, aMod.d.." + ", true)
							x = x + pen_x
							max_x = math.max(max_x, pen_x)
						end
					end
					local box = sizeUtf8Text( x, fb.bb:getWidth(), self.mFace, self.mHash, key , true)
					fb.bb:paintRect(x, ypos + spacing*c - box.y_top, box.x, box.y_top + box.y_bottom, 4);
					local pen_x = renderUtf8Text(fb.bb, x, ypos + spacing*c, self.mFace, self.mHash, key, true)
					x = x + pen_x
					max_x = math.max(max_x, x)
=======
					local pen_x = renderUtf8Text(fb.bb, 5, ypos + self.spacing*c, self.face, self.commands[i].shortcut, true)
					max_x = math.max(max_x, pen_x)
>>>>>>> 29da5e97
				end
			end
			for c = 1, perpage do
				local i = (self.page - 1) * perpage + c
				if i <= self.items then
<<<<<<< HEAD
					renderUtf8Text(fb.bb, max_x + 20, ypos + spacing*c, self.sFace, self.sHash, self.commands[i].help, true)
				end
			end
			renderUtf8Text(fb.bb, 5, height - fFaceHeight + fFaceAscender - 5, self.fFace, self.fHash,
=======
					renderUtf8Text(fb.bb, max_x + 20, ypos + self.spacing*c, self.hface, self.commands[i].help, true)
				end
			end
			renderUtf8Text(fb.bb, 5, height - math.floor(self.ffsize * 0.4), self.fface,
>>>>>>> 29da5e97
				"Page "..self.page.." of "..math.ceil(self.items / perpage).."  - click Back to close this page", true)
			markerdirty = true
		end
		if pagedirty then
			fb:refresh(0, 0, ypos, fb.bb:getWidth(), height)
			pagedirty = false
		end

		local ev = input.saveWaitForEvent()
		--print("key code:"..ev.code)
		ev.code = adjustKeyEvents(ev)
		if ev.type == EV_KEY and ev.value == EVENT_VALUE_KEY_PRESS then
			if ev.code == KEY_PGFWD then
				if self.page < (self.items / perpage) then
					self.page = self.page + 1
					pagedirty = true
				end
			elseif ev.code == KEY_PGBCK then
				if self.page > 1 then
					self.page = self.page - 1
					pagedirty = true
				end
			elseif ev.code == KEY_BACK or ev.code == KEY_HOME then
				return nil
			end
		end
	end
end<|MERGE_RESOLUTION|>--- conflicted
+++ resolved
@@ -7,6 +7,11 @@
 require "commands"
 
 HelpPage = {
+	-- Other Class vars:
+
+	-- spacing between lines
+	spacing = 25,
+
 	-- state buffer
 	commands = nil,
 	items = 0,
@@ -27,19 +32,8 @@
 
 -- Other Class vars:
 
-<<<<<<< HEAD
--- font for displaying help messages
-HelpPage.sFace, HelpPage.sHash = Font:getFaceAndHash(20, "sans")
--- font for displaying keys
-HelpPage.mFace, HelpPage.mHash = Font:getFaceAndHash(20, "sans")
--- font for paging display
-HelpPage.fFace, HelpPage.fHash = Font:getFaceAndHash(15, "sans")
-
-function HelpPage:show(ypos,height,commands)
-=======
 
 function HelpPage:show(ypos, height, commands)
->>>>>>> 29da5e97
 	self.commands = {}
 	self.items = 0
 	local keys = {}
@@ -54,17 +48,17 @@
 	end
 	table.sort(self.commands,function(w1,w2) return w1.order<w2.order end)
 
-	local mFaceHeight, mFaceAscender = self.mFace:getHeightAndAscender();
-	local fFaceHeight, fFaceAscender = self.fFace:getHeightAndAscender();
-	--print(mFaceHeight.."-"..mFaceAscender)
-	--print(fFaceHeight.."-"..fFaceAscender)
-	mFaceHeight = math.ceil(mFaceHeight)
-	mFaceAscender = math.ceil(mFaceAscender)
-	fFaceHeight = math.ceil(fFaceHeight)
-	fFaceAscender = math.ceil(fFaceAscender)
-	local spacing = mFaceHeight + 5
+	local faceHeight, faceAscender = self.face:getHeightAndAscender();
+	local ffaceHeight, ffaceAscender = self.fface:getHeightAndAscender();
+	--print(faceHeight.."-"..faceAscender)
+	--print(ffaceHeight.."-"..ffaceAscender)
+	faceHeight = math.ceil(faceHeight)
+	faceAscender = math.ceil(faceAscender)
+	ffaceHeight = math.ceil(ffaceHeight)
+	ffaceAscender = math.ceil(ffaceAscender)
+	local spacing = faceHeight + 5
 
-	local perpage = math.floor( (height - ypos - 1 * (fFaceHeight + 5)) / spacing )
+	local perpage = math.floor( (height - ypos - 1 * (ffaceHeight + 5)) / spacing )
 	local pagedirty = true
 
 	while true do
@@ -76,45 +70,33 @@
 				local x = 5
 				local i = (self.page - 1) * perpage + c
 				if i <= self.items then
-<<<<<<< HEAD
 					local key = self.commands[i].shortcut
 					for _k,aMod in pairs(MOD_TABLE) do
 						local modStart, modEnd = key:find(aMod.v)
-						print("key:"..key.." v:"..aMod.v.." d:"..aMod.d.." modstart:"..(modStart or "nil"))
+						--print("key:"..key.." v:"..aMod.v.." d:"..aMod.d.." modstart:"..(modStart or "nil"))
 						if(modStart ~= nil) then
 							key = key:sub(1,modStart-1)..key:sub(modEnd+1)
-							local box = sizeUtf8Text( x, fb.bb:getWidth(), self.mFace, self.mHash, aMod.d, true)
+							local box = sizeUtf8Text( x, fb.bb:getWidth(), self.face, aMod.d, true)
 							fb.bb:paintRect(x, ypos + spacing*c - box.y_top, box.x, box.y_top + box.y_bottom, 4);
-							local pen_x = renderUtf8Text(fb.bb, x, ypos + spacing*c, self.mFace, self.mHash, aMod.d.." + ", true)
+							local pen_x = renderUtf8Text(fb.bb, x, ypos + spacing*c, self.face, aMod.d.." + ", true)
 							x = x + pen_x
 							max_x = math.max(max_x, pen_x)
 						end
 					end
-					local box = sizeUtf8Text( x, fb.bb:getWidth(), self.mFace, self.mHash, key , true)
+					local box = sizeUtf8Text( x, fb.bb:getWidth(), self.face, key , true)
 					fb.bb:paintRect(x, ypos + spacing*c - box.y_top, box.x, box.y_top + box.y_bottom, 4);
-					local pen_x = renderUtf8Text(fb.bb, x, ypos + spacing*c, self.mFace, self.mHash, key, true)
+					local pen_x = renderUtf8Text(fb.bb, x, ypos + spacing*c, self.face, self.mHash, key, true)
 					x = x + pen_x
 					max_x = math.max(max_x, x)
-=======
-					local pen_x = renderUtf8Text(fb.bb, 5, ypos + self.spacing*c, self.face, self.commands[i].shortcut, true)
-					max_x = math.max(max_x, pen_x)
->>>>>>> 29da5e97
 				end
 			end
 			for c = 1, perpage do
 				local i = (self.page - 1) * perpage + c
 				if i <= self.items then
-<<<<<<< HEAD
-					renderUtf8Text(fb.bb, max_x + 20, ypos + spacing*c, self.sFace, self.sHash, self.commands[i].help, true)
+					renderUtf8Text(fb.bb, max_x + 20, ypos + spacing*c, self.hface, self.commands[i].help, true)
 				end
 			end
-			renderUtf8Text(fb.bb, 5, height - fFaceHeight + fFaceAscender - 5, self.fFace, self.fHash,
-=======
-					renderUtf8Text(fb.bb, max_x + 20, ypos + self.spacing*c, self.hface, self.commands[i].help, true)
-				end
-			end
-			renderUtf8Text(fb.bb, 5, height - math.floor(self.ffsize * 0.4), self.fface,
->>>>>>> 29da5e97
+			renderUtf8Text(fb.bb, 5, height - ffaceHeight + ffaceAscender - 5, self.fFace,
 				"Page "..self.page.." of "..math.ceil(self.items / perpage).."  - click Back to close this page", true)
 			markerdirty = true
 		end
