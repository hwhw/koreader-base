require "unireader"

DJVUReader = UniReader:new{}

-- open a DJVU file and its settings store
-- DJVU does not support password yet
function DJVUReader:open(filename)
<<<<<<< HEAD
	self.doc = djvu.openDocument(filename)
	return self:loadSettings(filename)
end

function DJVUReader:_isWordInScreenRange(w)
	-- y axel in djvulibre starts from bottom
	return	(w ~= nil) and (
			( self.cur_full_height-(w.y0*self.globalzoom) <= 
				-self.offset_y + height ) and
			( self.cur_full_height-(w.y1*self.globalzoom) >=
				-self.offset_y ))
end

function DJVUReader:_isLastWordInPage(t, l, w)
	return (l == #t) and (w == #(t[l].words))
end

function DJVUReader:_isFirstWordInPage(t, l, w)
	return (l == 1) and (w == 1)
end
------------------------------------------------
-- @text text object returned from doc:getPageText()
-- @l0 start line
-- @w0 start word
-- @l1 end line
-- @w1 end word
--
-- get words from the w0th word in l0th line
-- to w1th word in l1th line (not included).
------------------------------------------------
function DJVUReader:_genTextIter(text, l0, w0, l1, w1)
	local word_items = {}
	local count = 0
	local l = l0
	local w = w0
	local tmp_w1 = 0

	print(l0, w0, l1, w1)

	if l0 < 1 or w0 < 1 or l0 > l1 then
		return function() return nil end
	end

	-- build item table
	while l <= l1 do
		local words = text[l].words

		if l == l1 then 
			tmp_w1 = w1 - 1
			if tmp_w1 == 0 then
				break
			end
		else
			tmp_w1 = #words
		end

		while w <= tmp_w1 do
			if self:_isWordInScreenRange(words[w]) then
				table.insert(word_items, words[w])
			end -- EOF if isInScreenRange
			w = w + 1
		end -- EOF while words
		-- goto next line, reset j
		w = 1
		l = l + 1
	end -- EOF for while

	return function() count = count + 1 return word_items[count] end
end

function DJVUReader:_drawTextHighLight(text_iter)
	for i in text_iter do
		fb.bb:invertRect(
			i.x0*self.globalzoom,
			self.offset_y+self.cur_full_height-(i.y1*self.globalzoom),
			(i.x1-i.x0)*self.globalzoom,
			(i.y1-i.y0)*self.globalzoom, 15)
	end -- EOF for 
end

function DJVUReader:startHighLightMode()
	local t = self.doc:getPageText(self.pageno)

	local function _posToNextWord(t, cur_l, cur_w) 
		local new_l = cur_l
		local new_w = cur_w

		if new_w >= #(t[new_l].words) then
			if new_l == #t then
				-- word to mark is the last word in last line
				return new_l, #(t[new_l].words)+1
			else
				-- word to mark is not the last word in last line, 
				-- goto next line
				new_l = new_l + 1
				new_w = 1
			end
		else
			-- simply move to next word in the same line
			new_w = new_w + 1
		end

		return new_l, new_w
	end

	local function _posToPrevWord(t, cur_l, cur_w)
		local new_l = cur_l
		local new_w = cur_w

		if new_w == 1 then
			-- already the first word, goto previous line
			new_l = new_l - 1
			if new_l == 0 or #(t[new_l].words) == 0 then
				return cur_l, cur_w
			end
			new_w = #(t[new_l].words)
		else
			-- simply move to previous word in the same line
			new_w = new_w - 1
		end

		return new_l, new_w
	end

	local function _posToNextLine(t, cur_l, cur_w)
		local new_l = cur_l
		local new_w = cur_w

		if new_l >= #t then
			-- already last line, jump to line end instead
			return new_l, #(t[new_l].words)+1
		end

		new_l = new_l + 1
		new_w = math.min(new_w, #t[new_l].words)

		return new_l, new_w
	end

	local function _posToPrevLine(t, cur_l, cur_w)
		local new_l = cur_l
		local new_w = cur_w

		if new_l == 1 then
			return cur_l, cur_w
		end

		new_l = new_l - 1
		new_w = math.min(new_w, #t[new_l].words)

		return new_l, new_w
	end


	local start_l = 1
	local start_w = 1
	-- next to be marked word position
	local cur_l = 1
	--local cur_w = #(t[1].words)
	local cur_w = 1
	local new_l = 1
	local new_w = 1
	local iter
	local meet_page_end = false
	local meet_page_start = false

	while true do
		local ev = input.waitForEvent()
		ev.code = adjustKeyEvents(ev)
		if ev.type == EV_KEY and ev.value == EVENT_VALUE_KEY_PRESS then
			if ev.code == KEY_FW_LEFT then
				if self:_isFirstWordInPage(t, cur_l, cur_w) then
					iter = function() return nil end
				else
					new_l, new_w = _posToPrevWord(t, cur_l, cur_w)
					if not self:_isWordInScreenRange(t[new_l].words[new_w]) then
						-- goto next view of current page
						local pageno = self:prevView()
						self:goto(pageno)
						cur_l = start_l
						cur_w = start_w
					end
					iter = self:_genTextIter(t, new_l, new_w, cur_l, cur_w)
					meet_page_end = false
				end
			elseif ev.code == KEY_FW_RIGHT then
				if meet_page_end then
					iter = function() return nil end
				else
					new_l, new_w = _posToNextWord(t, cur_l, cur_w)
					if not self:_isWordInScreenRange(t[new_l].words[new_w]) then
						if self:_isLastWordInPage(t, new_l, new_w-1) then
							-- meet the end of page, mark it
							meet_page_end = true
						else
							-- goto next view of current page
							local pageno = self:nextView()
							self:goto(pageno)
							cur_l = start_l
							cur_w = start_w
						end
					end
					iter = self:_genTextIter(t, cur_l, cur_w, new_l, new_w)
					meet_page_start = false
				end
			elseif ev.code == KEY_FW_UP then
				if self:_isFirstWordInPage(t, cur_l, cur_w) then
					iter = function() return nil end
				else
					new_l, new_w = _posToPrevLine(t, cur_l, cur_w)
					if not self:_isWordInScreenRange(t[new_l].words[new_w]) then
						-- goto next view of current page
						local pageno = self:prevView()
						self:goto(pageno)
						cur_l = start_l
						cur_w = start_w
					end
					iter = self:_genTextIter(t, new_l, new_w, cur_l, cur_w)
					meet_page_end = false
				end
			elseif ev.code == KEY_FW_DOWN then
				if meet_page_end then
					-- already at the end of page, we don't do a pageturn
					-- so do noting here
					iter = function() return nil end
				else
					new_l, new_w = _posToNextLine(t, cur_l, cur_w)
					if not self:_isWordInScreenRange(t[new_l].words[new_w]) then
						if self:_isLastWordInPage(t, new_l, new_w-1) then
							-- meet the end of page, mark it
							meet_page_end = true
						else
							-- goto next view of current page
							local pageno = self:nextView()
							self:goto(pageno)
							cur_l = start_l
							cur_w = start_w
						end
					end
					iter = self:_genTextIter(t, cur_l, cur_w, new_l, new_w)
					meet_page_start = false
				end
			end -- EOF if keyevent

			self:_drawTextHighLight(iter)
			fb:refresh(0)
			cur_l, cur_w = new_l, new_w
		end
	end
end
=======
	local ok
	ok, self.doc = pcall(djvu.openDocument, filename)
	if not ok then
		return ok, self.doc -- this will be the error message instead
	end
	return ok
end
>>>>>>> 7e3e38be
<|MERGE_RESOLUTION|>--- conflicted
+++ resolved
@@ -5,9 +5,12 @@
 -- open a DJVU file and its settings store
 -- DJVU does not support password yet
 function DJVUReader:open(filename)
-<<<<<<< HEAD
-	self.doc = djvu.openDocument(filename)
-	return self:loadSettings(filename)
+	local ok
+	ok, self.doc = pcall(djvu.openDocument, filename)
+	if not ok then
+		return ok, self.doc -- this will be the error message instead
+	end
+	return ok
 end
 
 function DJVUReader:_isWordInScreenRange(w)
@@ -256,12 +259,3 @@
 		end
 	end
 end
-=======
-	local ok
-	ok, self.doc = pcall(djvu.openDocument, filename)
-	if not ok then
-		return ok, self.doc -- this will be the error message instead
-	end
-	return ok
-end
->>>>>>> 7e3e38be
