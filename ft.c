/*
    KindlePDFViewer: FreeType font rastering for UI
    Copyright (C) 2011 Hans-Werner Hilse <hilse@web.de>

    This program is free software: you can redistribute it and/or modify
    it under the terms of the GNU General Public License as published by
    the Free Software Foundation, either version 3 of the License, or
    (at your option) any later version.

    This program is distributed in the hope that it will be useful,
    but WITHOUT ANY WARRANTY; without even the implied warranty of
    MERCHANTABILITY or FITNESS FOR A PARTICULAR PURPOSE.  See the
    GNU General Public License for more details.

    You should have received a copy of the GNU General Public License
    along with this program.  If not, see <http://www.gnu.org/licenses/>.
*/
#include <string.h>
//#include <stdio.h>
#include <stdint.h>
#include <ft2build.h>
#include FT_FREETYPE_H
#include "blitbuffer.h"

/* for font access: */
#include <pdf/mupdf-internal.h>

#include "ft.h"

FT_Library freetypelib;

static int newFace(lua_State *L) {
	const char *filename = luaL_checkstring(L, 1);
	int pxsize = luaL_optint(L, 2, 16*64);

	FT_Face *face = (FT_Face*) lua_newuserdata(L, sizeof(FT_Face));
	luaL_getmetatable(L, "ft_face");
	lua_setmetatable(L, -2);

	FT_Error error = FT_New_Face(freetypelib, filename, 0, face);
	if(error) {
		return luaL_error(L, "freetype error");
	}

	error = FT_Set_Pixel_Sizes(*face, 0, pxsize);
	if(error) {
		error = FT_Done_Face(*face);
		return luaL_error(L, "freetype error");
	}

	if((*face)->charmap == NULL) {
		//TODO
		//fprintf(stderr, "no unicode charmap found, to be implemented.\n");
	}
	return 1;
}

<<<<<<< HEAD
static int newBuiltinFace(lua_State *L) {
	const char *fontname = luaL_checkstring(L, 1);
	int pxsize = luaL_optint(L, 2, 16*64);
	char *fontdata = NULL;

	unsigned int size;
	/* we use compiled-in font data from mupdf build */
	if(!strcmp("mono", fontname)) {
		fontdata = pdf_lookup_substitute_font(1, 0, 0, 0, &size);
	} else if(!strcmp("sans", fontname)) {
		fontdata = pdf_lookup_substitute_font(0, 0, 0, 0, &size);
	} else if(!strcmp("cjk", fontname)) {
		fontdata = pdf_lookup_substitute_cjk_font(0, 0, &size);
	} else {
		fontdata = pdf_lookup_builtin_font(fontname, &size);
	}
	if(fontdata == NULL) {
		return luaL_error(L, "no such built-in font");
	}

	FT_Face *face = (FT_Face*) lua_newuserdata(L, sizeof(FT_Face));
	luaL_getmetatable(L, "ft_face");
	lua_setmetatable(L, -2);

	FT_Error error = FT_New_Memory_Face(freetypelib, (FT_Byte*)fontdata, size, 0, face);
	if(error) {
		return luaL_error(L, "freetype error");
	}

	error = FT_Set_Pixel_Sizes(*face, 0, pxsize);
	if(error) {
		error = FT_Done_Face(*face);
		return luaL_error(L, "freetype error");
	}

	if((*face)->charmap == NULL) {
		//TODO
		//fprintf(stderr, "no unicode charmap found, to be implemented.\n");
	}
	return 1;
}


=======
>>>>>>> 29da5e97
static int renderGlyph(lua_State *L) {
	FT_Face *face = (FT_Face*) luaL_checkudata(L, 1, "ft_face");
	int ch = luaL_checkint(L, 2);
	FT_Error error = FT_Load_Char(*face, ch, FT_LOAD_RENDER);
	if(error) {
		return luaL_error(L, "freetype error");
	}

	int w = (*face)->glyph->bitmap.width;
	int h = (*face)->glyph->bitmap.rows;

	lua_newtable(L);

	BlitBuffer *bb;
	int result = newBlitBufferNative(L, w, h, &bb);
	if(result != 1) {
		return result;
	}

	lua_setfield(L, -2, "bb");

	uint8_t *dst = bb->data;
	int y;
	int x;
	for(y = 0; y < h; y++) {
		uint8_t *src = (*face)->glyph->bitmap.buffer + y * (*face)->glyph->bitmap.pitch;
		for(x = 0; x < (w/2); x++) {
			*dst = (src[0] & 0xF0) | (src[1] >> 4);
			src+=2;
			dst++;
		}
		if(w & 1) {
			*dst = *src & 0xF0;
			dst++;
		}
	}

	lua_pushinteger(L, (*face)->glyph->bitmap_left);
	lua_setfield(L, -2, "l");
	lua_pushinteger(L, (*face)->glyph->bitmap_top);
	lua_setfield(L, -2, "t");
	lua_pushinteger(L, (*face)->glyph->metrics.horiAdvance >> 6);
	lua_setfield(L, -2, "r");
	lua_pushinteger(L, (*face)->glyph->advance.x >> 6);
	lua_setfield(L, -2, "ax");
	lua_pushinteger(L, (*face)->glyph->advance.y >> 6);
	lua_setfield(L, -2, "ay");

	return 1;
}

static int hasKerning(lua_State *L) {
	FT_Face *face = (FT_Face*) luaL_checkudata(L, 1, "ft_face");
	if(FT_HAS_KERNING((*face))) {
		lua_pushinteger(L, 1);
	} else {
		lua_pushinteger(L, 0);
	}
	return 1;
}

static int getKerning(lua_State *L) {
	FT_Face *face = (FT_Face*) luaL_checkudata(L, 1, "ft_face");
	int left = FT_Get_Char_Index(*face, luaL_checkint(L, 2));
	int right = FT_Get_Char_Index(*face, luaL_checkint(L, 3));
	FT_Vector kerning;
	FT_Error error = FT_Get_Kerning(*face, left, right, FT_KERNING_DEFAULT, &kerning);
	if(error) {
		return luaL_error(L, "freetype error when getting kerning (l=%d, r=%d)", left, right);
	}
	lua_pushinteger(L, kerning.x >> 6);
	return 1;
}

static int getHeightAndAscender(lua_State *L) {
	FT_Face *face = (FT_Face*) luaL_checkudata(L, 1, "ft_face");

	double pixels_height,pixels_ascender;
	double em_size, y_scale;

	/* compute floating point scale factors */
	em_size = 1.0 * (*face)->units_per_EM;
	y_scale = (*face)->size->metrics.y_ppem / em_size;

	/* convert design distances to floating point pixels */
	pixels_height = (*face)->height * y_scale;
	pixels_ascender = (*face)->ascender * y_scale;

	lua_pushnumber(L, pixels_height);
	lua_pushnumber(L, pixels_ascender);
	return 2;
}

static int doneFace(lua_State *L) {
	FT_Face *face = (FT_Face*) luaL_checkudata(L, 1, "ft_face");
	if(*face != NULL) {
		FT_Error error = FT_Done_Face(*face);
		if(error) {
			return luaL_error(L, "freetype error when freeing face");
		}
		*face = NULL;
	}
	return 0;
}

static const struct luaL_Reg ft_face_meth[] = {
	{"renderGlyph", renderGlyph},
	{"hasKerning", hasKerning},
	{"getKerning", getKerning},
	{"getHeightAndAscender", getHeightAndAscender},
	{"done", doneFace},
	{"__gc", doneFace},
	{NULL, NULL}
};

static const struct luaL_Reg ft_func[] = {
	{"newFace", newFace},
	{NULL, NULL}
};

int luaopen_ft(lua_State *L) {
	int error = FT_Init_FreeType(&freetypelib);
	if(error) {
		return luaL_error(L, "freetype error on initialization");
	}

	luaL_newmetatable(L, "ft_face");
	lua_pushstring(L, "__index");
	lua_pushvalue(L, -2);
	lua_settable(L, -3);
	luaL_register(L, NULL, ft_face_meth);

	luaL_register(L, "freetype", ft_func);
	return 1;
}<|MERGE_RESOLUTION|>--- conflicted
+++ resolved
@@ -55,52 +55,6 @@
 	return 1;
 }
 
-<<<<<<< HEAD
-static int newBuiltinFace(lua_State *L) {
-	const char *fontname = luaL_checkstring(L, 1);
-	int pxsize = luaL_optint(L, 2, 16*64);
-	char *fontdata = NULL;
-
-	unsigned int size;
-	/* we use compiled-in font data from mupdf build */
-	if(!strcmp("mono", fontname)) {
-		fontdata = pdf_lookup_substitute_font(1, 0, 0, 0, &size);
-	} else if(!strcmp("sans", fontname)) {
-		fontdata = pdf_lookup_substitute_font(0, 0, 0, 0, &size);
-	} else if(!strcmp("cjk", fontname)) {
-		fontdata = pdf_lookup_substitute_cjk_font(0, 0, &size);
-	} else {
-		fontdata = pdf_lookup_builtin_font(fontname, &size);
-	}
-	if(fontdata == NULL) {
-		return luaL_error(L, "no such built-in font");
-	}
-
-	FT_Face *face = (FT_Face*) lua_newuserdata(L, sizeof(FT_Face));
-	luaL_getmetatable(L, "ft_face");
-	lua_setmetatable(L, -2);
-
-	FT_Error error = FT_New_Memory_Face(freetypelib, (FT_Byte*)fontdata, size, 0, face);
-	if(error) {
-		return luaL_error(L, "freetype error");
-	}
-
-	error = FT_Set_Pixel_Sizes(*face, 0, pxsize);
-	if(error) {
-		error = FT_Done_Face(*face);
-		return luaL_error(L, "freetype error");
-	}
-
-	if((*face)->charmap == NULL) {
-		//TODO
-		//fprintf(stderr, "no unicode charmap found, to be implemented.\n");
-	}
-	return 1;
-}
-
-
-=======
->>>>>>> 29da5e97
 static int renderGlyph(lua_State *L) {
 	FT_Face *face = (FT_Face*) luaL_checkudata(L, 1, "ft_face");
 	int ch = luaL_checkint(L, 2);
